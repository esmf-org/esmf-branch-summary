"""
Represents A Job, being all the attribtues, rules, and excutions in order
to get a summary results from a repository of test artifacts.

author: Ryan Long <ryan.long@noaa.gov>
"""
import bisect
import collections
import csv
import functools
import itertools
import logging
import os
import pathlib
import shutil
import subprocess
<<<<<<< HEAD
from typing import Any, Dict, Generator, List, Sequence, Tuple, Union

=======
from typing import Any, Dict, Generator, List, MutableSequence, Set, Tuple, Union
>>>>>>> 0bfcdff2
from tabulate import tabulate

from src import constants, file
from src.compass import Compass
from src.gateway.database import Database, SummaryRowFormatted
from src.git import Git
from src.job.hash import Hash
from src.job.list import UniqueList


def _replace(old: str, new: str, target: str):
    return target.replace(old, new)


sanitize_branch_name = functools.partial(_replace, "/", "_")


TestResult = collections.namedtuple(
    "TestResult",
    [
        "branch",
        "host",
        "compiler",
        "c_version",
        "mpi",
        "m_version",
        "o_g",
        "os",
        "unit_pass",
        "unit_fail",
        "system_pass",
        "system_fail",
        "example_pass",
        "example_fail",
        "nuopc_pass",
        "nuopc_fail",
        "build_passed",
        "artifacts_hash",
        "branch_hash",
    ],
)

JobRequest = collections.namedtuple(
    "JobRequest", ["machine_name", "branch_name", "qty"]
)

JobAttributes = collections.namedtuple(
    "JobAttributes",
    ["branch", "host", "compiler", "c_version", "o_g", "mpi", "m_version"],
)


class BranchSummaryGateway:
    """represents gateways needed"""

    def __init__(
        self,
        git_artifacts: Git,
        git_summaries: Git,
        archive: Database,
        compass: Compass,
    ):
        self.git_artifacts = git_artifacts
        self.git_summaries = git_summaries
        self.archive = archive
        self.compass = compass


class Processor:
    """aggregates and summarizes processing jobs"""

    REPO_URL = "https://github.com/esmf-org/esmf"

    def __init__(
        self,
        machines: List[str],
        branches: List[str],
        history_increments: int,
        _gateway,
    ):

        self.machines = machines
        self._branches = branches
        self.history_increments = history_increments
        self.gateway = _gateway

    def __iter__(self):
        return (x for x in self.jobs)

    def __repr__(self):
        class_name = type(self).__name__
        return f"<{class_name}>"

    @property
    def branches(self):
        """return branches to be summarized"""
        if not self._branches:
            self.gateway.git_artifacts.fetch()
            self._branches = self.gateway.git_artifacts.snapshot(self.REPO_URL)
        return self._branches

    @property
    def jobs(self) -> Generator[JobRequest, None, None]:
        """returns a generator of job to be summarized"""
        return (
            JobRequest(machine_name, branch_name, self.history_increments)
            for machine_name, branch_name in generate_permutations(
                self.machines, self.branches
            )
        )

    def branch_path(self, job: JobRequest, _root: str, force: bool):
        """returns the branch path in context.  Will create if force is True"""
        branch_path = os.path.join(
            _root,
            sanitize_branch_name(job.branch_name),
        )
        if force and not os.path.exists(branch_path):
            logging.debug("creating directory %s", branch_path)
            os.makedirs(branch_path)
        return branch_path

    def copy_files_to_repo_path(self, files: List[str]) -> None:
        """copies local files to repopath"""

        for _file in files:
            shutil.copyfile(
                os.path.join(self.gateway.compass.root, _file),
                os.path.join(self.gateway.git_summaries.repopath, _file),
            )

    def run_jobs(self) -> None:
        """runs the instance jobs"""
        for job in self.jobs:
            self.generate_summaries(job)
            logging.info(
                "finished summaries for branch %s on machine %s",
                job.branch_name,
                job.machine_name,
            )
        logging.debug("pushing to summary")
        self.copy_files_to_repo_path(["esmf-branch-summary.log", "summaries.db"])
        self.gateway.git_summaries.add()
        self.gateway.git_summaries.commit("updating test artifacts")
        self.gateway.git_summaries.push("origin")

    def get_recent_branch_hashes(self, job: JobRequest) -> Generator[Hash, None, None]:
        """Returns the most recent branch on machine_name + branch_name"""
        hashes = get_branch_hashes(job, self.gateway.git_artifacts)
        for idx, _hash in enumerate(hashes):
            yield _hash
            if idx + 1 >= job.qty:
                return

    def write_archive(self, data: List[Any], _hash: Hash) -> None:
        """writes the provided data to the archive"""
        logging.debug("writing archive %s length %i", _hash, len(data))
        self.gateway.archive.create_table()
        result = self.gateway.archive.insert_rows([item for item in data])
        logging.info("processed [%i] rows", result)

    def _verify_matches(
        self, matching_summaries: List[Any], matching_logs: List[Any], _hash: Hash
    ) -> None:
        """this method is soley for additional verification and should be removed"""
        if not matching_summaries and not matching_logs:
            results = subprocess.run(
                [
                    "grep",
                    "-r",
                    "-n",
                    "-w",
                    ".",
                    "--exclude=esmf-branch-summary.log",
                    "--exclude-dir=.git",
                    "-e",
                    str(_hash),
                ],
                cwd=self.gateway.compass.repopath,
                check=False,
                stdout=subprocess.PIPE,
                stderr=subprocess.PIPE,
                encoding="utf-8",
            )
            if results.stdout != "":
                logging.error(
                    "could not verify matches, grep returned %i ...\n[%s]",
                    len(results.stdout.splitlines()),
                    [x for x in results.stdout.splitlines()[:11]],
                )

    def generate_summary(self, _hash: Hash, job: JobRequest) -> List[Any]:
        """generates summary based on _hash and job and returns the results"""
        logging.debug("generating summary for [%s]", _hash)

        matching_logs = get_matching_logs(
            self.gateway.compass.repopath, str(_hash), job
        )
        logging.debug("matching logs: %i", len(matching_logs))
        if matching_logs == 0:
            logging.warning(
                "no build.log found containing %s, no build data can be collected",
                _hash,
            )

        matching_summaries = get_matching_summaries(
            self.gateway.compass.repopath, str(_hash), job
        )
        logging.debug("matching summaries: %i", len(matching_summaries))
        if matching_summaries == 0:
            logging.warning(
                "no summary.dat found containing %s; no test data can be collected",
                _hash,
            )

        # TODO Remove after sending to prod
        self._verify_matches(matching_summaries, matching_logs, _hash)

        build_passing_results = extract_build_passing_results(matching_logs)
        logging.debug("finished reading logs")

        result = self.compile_test_results(
            matching_summaries, build_passing_results, _hash
        )
        # TODO
        return list([x._asdict() for x in result])

    def send_summary_to_repo(
        self,
        job: JobRequest,
        summary: List[TestResult],
        _hash: Hash,
        is_latest: bool = False,
    ) -> None:
        """sends the summary based on the job information to the remote repository"""
        logging.debug("checking out summary")
        branch_path = self.branch_path(job, self.gateway.git_summaries.repopath, True)
        output_file_path_prefix = os.path.abspath(os.path.join(branch_path, str(_hash)))

        self.write_archive(summary, _hash)
        self.write_files(_hash, output_file_path_prefix, is_latest)

        logging.debug("adding all modified files in summary")
        self.gateway.git_summaries.add()

        logging.debug("committing to summary")
        self.gateway.git_summaries.commit(
            generate_commit_message(job.branch_name, _hash)
        )

        logging.info(
            "finished summary for B:%s M: %s [%s]",
            job.branch_name,
            job.machine_name,
            _hash,
        )

    def generate_summaries(self, job: JobRequest):
        """generates all the summaries for job"""
        logging.info(
            "generating summaries for %s [%s]", job.branch_name, job.machine_name
        )

        branch_path = pathlib.Path(
            self.gateway.compass.get_branch_path(sanitize_branch_name(job.branch_name))
        )
        if not os.path.exists(branch_path):
            os.mkdir(branch_path)
        logging.debug("checking out %s", job.machine_name)
        self.gateway.git_artifacts.checkout(job.machine_name)
        os.chdir(branch_path)

        logging.debug("pulling from %s", job.machine_name)
        self.gateway.git_artifacts.pull()

        for idx, _hash in enumerate(self.get_recent_branch_hashes(job)):
            summary = self.generate_summary(_hash, job)
            if len(summary) == 0:
                logging.info(
                    "missing summary data for %s, %s [%s]",
                    _hash,
                    job.branch_name,
                    job.machine_name,
                )
                continue
            self.send_summary_to_repo(job, summary, _hash, idx == 0)

    def _fetch_git_log(self):
        """returns git log for esmf"""
        results = self.gateway.git_esmf.log("--all", "--format=%H")
        return results

    def write_files(self, _hash: Hash, file_path: str, is_latest: bool = False):
        """writes all file types required to disk"""
        logging.debug("writing files %s", file_path)
        data = list([item for item in self.fetch_summary_file_contents(_hash)])
        if not data:
            logging.warning("no new summary data collected")
            return

        _dir = os.path.dirname(file_path)
        if not os.path.exists(_dir):
            os.makedirs(_dir)

        if is_latest is True:
            write_file_latest(data, file_path)
        write_file_md(data, file_path)
        write_file_csv(data, file_path)

    def fetch_file_commit_hash(self, _path: pathlib.Path):
        """returns the last hash for the files commit history"""
        return (
            self.gateway.git_artifacts.log("--format=%H", "--", str(_path))
            .stdout.split("\n")[0]
            .strip()
        )

    def compile_test_results(
        self,
        matching_summaries: List[file.Summary],
        build_passing_results: Dict[JobAttributes, Any],
        _hash: Hash,
    ) -> List[TestResult]:
        """takes all of the gathered data and returns a list of the results"""
        return [
            TestResult(
                **fetch_test_results(str(_file.file_path)),
                build_passed=fetch_build_result(
                    fetch_test_results(str(_file.file_path)), build_passing_results
                ),
                artifacts_hash=self.fetch_file_commit_hash(
                    pathlib.Path(_file.file_path)
                ),
                branch_hash=str(_hash),
            )
            for _file in matching_summaries
        ]

    def fetch_summary_file_contents(self, _hash: Hash):
        """fetches the contents to create a summary file based on _hash"""
        results = []
        for item in self.gateway.archive.fetch_rows_by_hash(_hash):
            results.append(self.parse_summary_file_row(item))
        return sort_file_summary_content(results)

    def parse_summary_file_row(self, row: SummaryRowFormatted) -> Dict[str, Any]:
        """formats and replaces values for outputing to summary file"""
        parsed_row = {
            k: "pending" if v == constants.QUEUED else v
            for k, v in row._asdict().items()
        }
        parsed_row["build"] = "Pass" if row.build == constants.PASS else "Fail"
        parsed_row["artifacts_hash"] = file.generate_link(hash=row.artifacts_hash)
        return parsed_row


def write_file_md(data: List[Dict[str, str]], file_path: str) -> None:
    """writes markdown file"""
    logging.debug("writing file md: %s", file_path)
    table = tabulate(data, headers="keys", showindex="always", tablefmt="github")
    with open(file_path + ".md", "w+", newline="") as _file:
        _file.write(table)


def write_file_csv(data: List[Dict[str, str]], file_path: str) -> None:
    """writes csv file"""
    logging.debug("writing file csv[%i]: %s", len(data), file_path)
    with open(file_path + ".csv", "w+", newline="") as csv_file:
        writer = csv.writer(csv_file, delimiter=",", quoting=csv.QUOTE_MINIMAL)
        writer.writerow(data[0].keys())
        for row in data:
            writer.writerow(row.values())


def write_file_latest(data: List[Any], file_path: str) -> None:
    """writes the most recent file as -latest.md"""
    logging.debug("writing file -latest: %s", file_path)
    table = tabulate(data, headers="keys", showindex="always", tablefmt="github")
    last_char_index = file_path.rfind("/")
    latest_file_path = file_path[:last_char_index] + "/-latest.md"
    with open(latest_file_path, "w+", newline="") as _file:
        _file.write(table)


def sort_file_summary_content(data: List[Any]) -> List[Any]:
    """sorts the summary file contents"""
    return sorted(
        data,
        key=lambda x: x["branch"]
        + x["host"]
        + x["compiler"]
        + x["c_version"]
        + x["mpi"]
        + x["m_version"]
        + x["o_g"],
    )


def generate_permutations(
    list1: List[Any], list2: List[Any]
) -> Generator[Tuple, None, None]:
    """retuns list of tuples containing each permutation of the two lists"""
    return (each_permutation for each_permutation in itertools.product(list1, list2))


def generate_commit_message(branch_name: str, _hash: Hash) -> str:
    """canned message for commits"""
    return f"updated summary for hash {_hash} on {branch_name}"


def get_matching_logs(
    cwd: pathlib.Path, _hash: str, job: JobRequest
) -> List[file.Build]:
    """finds the build.log files"""
    logging.debug("fetching matching logs to determine build pass/fail")
    paths = set(
        find_files(
            cwd,
            [_hash],
            ["build.log", sanitize_branch_name(job.branch_name), job.machine_name],
            ["module", "python", "swp"],
        )
    )
    return [file.Build(pathlib.Path(path)) for path in paths]


def get_matching_summaries(
    cwd: pathlib.Path, _hash: str, job: JobRequest
) -> List[file.Summary]:
    """finds the summary.dat files"""
    logging.debug("fetching matching summaries to extract test results")
    paths = set(
        find_files(
            cwd,
            [_hash],
            ["summary.dat", sanitize_branch_name(job.branch_name), job.machine_name],
            ["swp"],
        )
    )
    return [file.Summary(pathlib.Path(path)) for path in paths]


def find_files(
<<<<<<< HEAD
    _root_path: pathlib.Path,
    value_search_strings: Union[List[str], None] = None,
    file_name_search_strings: Union[List[str], None] = None,
    file_name_ignore_strings: Union[List[str], None] = None,
=======
    _root_path: str,
    value_search_strings: Union[None, List[str]] = None,
    file_name_search_strings: Union[None, List[str]] = None,
    file_name_ignore_strings: Union[None, List[str]] = None,
>>>>>>> 0bfcdff2
) -> List[str]:
    """finds files containing all values_search_strings where file path
    includes file_name_search_strings but does not contain any
    file_name_ignore_strings"""

    if not os.path.exists(_root_path):
        raise ValueError(f"{_root_path} is invalid")

    value_search_strings = (
        [] if value_search_strings is None else list(value_search_strings)
    )

    file_name_search_strings = (
        [] if file_name_search_strings is None else list(file_name_search_strings)
    )

    file_name_ignore_strings = (
        [] if file_name_ignore_strings is None else list(file_name_ignore_strings)
    )

    results = []
    for root, _, files in os.walk(_root_path, followlinks=True):
        for _file in files:
            file_path = os.path.join(root, _file)

            has_filename_search_string = len(file_name_search_strings) == 0 or all(
                search_string in file_path for search_string in file_name_search_strings
            )

            has_filename_ignore_string = any(
                search_string in file_path for search_string in file_name_ignore_strings
            )

            if has_filename_search_string and not has_filename_ignore_string:
                file_path = os.path.join(root, file_path)
                with open(file_path, "r", errors="ignore", encoding="utf-8") as _file:
                    for line in _file.readlines():
                        if any(
                            str(search_string) in line
                            for search_string in value_search_strings
                        ):
                            bisect.insort(results, os.path.join(root, file_path))
    return results


def extract_build_passing_results(
    log_paths: List[file.Build],
) -> Dict[JobAttributes, bool]:
    """searches through logs to find build_passing results

    JobAttributes namedtuple is immutable so it can be used as a dict key
    """
    return {
        fetch_job_attributes(pathlib.Path(_file.file_path)): is_build_passing(
            pathlib.Path(_file.file_path)
        )
        for _file in log_paths
    }


def fetch_job_attributes(_path: pathlib.Path) -> JobAttributes:
    """returns job attributes based on position in path"""
    result = os.path.normpath(_path).split(os.sep)
    return JobAttributes(
        *[result[x].lower().replace("out", "") for x in range(-9, -2, 1)]
    )


def is_build_passing(file_path: pathlib.Path) -> bool:
    """Determines if the build is passing by scanning file_path"""
    if not os.path.exists(file_path):
        logging.error("file path does not exist [%s]", file_path)
        return False
    with open(file_path, "r", encoding="utf-8") as _file:
        lines_read = []
        for idx, line in enumerate(reversed(list(_file))):
            if "ESMF library built successfully" in line:
                return True
            lines_read.append(line)
            # Check the last 200 lines only for speed
            if idx > 200:
                logging.debug(
                    "success message not found in file [%s]",
                    file_path,
                )
                return False

        return False


def extract_build_attributes(line, file_path) -> Dict[str, Any]:
    """extracs build atrributes when found in file_path"""
    _temp = {}
    results = collections.OrderedDict()
    line_cleaned = line.split("=", 1)[1].strip()
    group1, group2 = line_cleaned.split(",", 1)
    try:

        (
            group1,
            group2,
        ) = line_cleaned.split(",", 1)

        (
            _temp["compiler"],
            _temp["c_version"],
            _temp["mpi"],
            _temp["o_g"],
        ) = group1.strip().split("_")[0:4]

        (_temp["branch"],) = group1.strip().split("_", 4)[4:]

        (
            _,
            _,
            _temp["m_version"],
            _,
            _temp["host"],
            _,
            _temp["os"],
        ) = group2.strip().split(" ")

        # Keeps the order of insertion for printing
        results["branch"] = _temp["branch"]
        results["host"] = _temp["host"]
        results["compiler"] = _temp["compiler"]
        results["c_version"] = _temp["c_version"]
        results["mpi"] = _temp["mpi"]
        results["m_version"] = _temp["m_version"].lower()
        results["o_g"] = _temp["o_g"]
        results["os"] = _temp["os"]

        return results

    except ValueError:
        logging.error("group1: %s", group1)
        logging.error("group2: %s", group2)
        logging.error("file_path: %s", file_path)
        logging.error("could not split %s on ", line_cleaned)
        raise


def fetch_test_results(file_path: str) -> Dict[str, Any]:
    """Fetches test results from file_path and returns them as an ordered dict"""

    def clean_value(value):
        delete_carriage_returns = functools.partial(_replace, "\n", "")
        return delete_carriage_returns(
            value.replace("PASS", "").replace("FAIL", "")
        ).strip()

    with open(file_path, "r", encoding="ISO-8859-1") as _file:
        results = {}
        for line in _file.readlines():
            # Build for = gfortran_10.3.0_mpich3_g_develop, mpi version 8.1.7 on acorn esmf_os: Linux
            if "Build for" in line:
                results = extract_build_attributes(line, file_path)

            if "test results" in line:

                key, value = line.split("\t", 1)
                key_cleaned = key.split(None, 1)[0]

                try:
                    value = clean_value(value)
                    pass_, fail_ = value.split(None, 1)
                    pass_ = int(pass_.strip())
                    fail_ = int(fail_.strip())

                    results[f"{key_cleaned}_pass"] = pass_
                    results[f"{key_cleaned}_fail"] = fail_

                except ValueError as err:
                    logging.error(
                        "found no numeric %s test results, setting to fail [%s]",
                        key_cleaned,
                        file_path,
                    )
                    logging.error("message: %s", err)
                    logging.error("line being parsed: %s", value)
                    results[f"{key_cleaned}_pass"] = "fail"
                    results[f"{key_cleaned}_fail"] = "fail"
    return results


def fetch_build_result(needle: Dict[str, Any], haystack: Dict[JobAttributes, Any]):
    """searches through they haystack for the needle"""
    data = {k: needle.get(k, "none").lower() for k in (JobAttributes._fields)}
    try:
        return haystack[JobAttributes(**data)]
    except KeyError:
        return False


def get_branch_hashes(job, git) -> Sequence[Any]:
    """Uses git log to determine all unique hashes for a branch_name/[machine_name]"""
    # TODO Should this have the "--all" flag?
    result = git.log("--format=%B", f"origin/{job.machine_name}")
    _stdout = [
        line.strip()
        for line in result.stdout.split("\n")
        if sanitize_branch_name(job.branch_name) in line and job.machine_name in line
    ]
    return UniqueList((Hash(x) for x in _stdout))[: job.qty]<|MERGE_RESOLUTION|>--- conflicted
+++ resolved
@@ -14,12 +14,8 @@
 import pathlib
 import shutil
 import subprocess
-<<<<<<< HEAD
 from typing import Any, Dict, Generator, List, Sequence, Tuple, Union
 
-=======
-from typing import Any, Dict, Generator, List, MutableSequence, Set, Tuple, Union
->>>>>>> 0bfcdff2
 from tabulate import tabulate
 
 from src import constants, file
@@ -463,17 +459,10 @@
 
 
 def find_files(
-<<<<<<< HEAD
     _root_path: pathlib.Path,
-    value_search_strings: Union[List[str], None] = None,
-    file_name_search_strings: Union[List[str], None] = None,
-    file_name_ignore_strings: Union[List[str], None] = None,
-=======
-    _root_path: str,
     value_search_strings: Union[None, List[str]] = None,
     file_name_search_strings: Union[None, List[str]] = None,
     file_name_ignore_strings: Union[None, List[str]] = None,
->>>>>>> 0bfcdff2
 ) -> List[str]:
     """finds files containing all values_search_strings where file path
     includes file_name_search_strings but does not contain any
