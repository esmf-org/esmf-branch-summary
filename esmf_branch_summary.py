#!/glade/u/apps/ch/opt/python/3.7.9/gnu/9.1.0/bin/python3

"""
ESMF Branch Summary Tool

Aggregates and summarizes ESMF test results and pushes them
to a repository in a markdown formatted table.

author: Ryan Long <ryan.long@noaa.gov>
"""


import collections

import logging
import os
import pathlib
import signal
import sys
import timeit


import compass as _compass
import gateway as _gateway
import git as _git
import view as _view
import job as _job

MACHINE_NAME_LIST = sorted(
    [
        "cheyenne",
        "hera",
        "orion",
        "jet",
        "gaea",
        "discover",
        "chianti",
        "acorn",
    ]
)

LOG_FORMAT = "%(asctime)s %(name)-12s %(levelname)-8s %(message)s"
LOG_FORMATTER = logging.Formatter(LOG_FORMAT)


def handle_logging(args):
    dir_path = os.path.dirname(os.path.realpath(__file__))
    levels = {
        "critical": logging.CRITICAL,
        "error": logging.ERROR,
        "warn": logging.WARNING,
        "warning": logging.WARNING,
        "info": logging.INFO,
        "debug": logging.DEBUG,
    }
    level = levels.get(args.log.lower())
    if level is None:
        raise ValueError(
            f"log level given: {args.log}"
            f" -- must be one of: {' | '.join(levels.keys())}"
        )

    logging.basicConfig(
        level=logging.DEBUG,
        format=LOG_FORMAT,
        filename=f"{os.path.join(dir_path, 'esmf-branch-summary.log')}",
        filemode="w",
    )
    console = logging.StreamHandler()
    console.setLevel(level)
    console.setFormatter(LOG_FORMATTER)
    logging.getLogger("").addHandler(console)


<<<<<<< HEAD
def get_matching_logs(cwd: str, _hash: str):
    return set(find_files(cwd, [_hash.replace("/", "_")], ["build.log"]))


def get_matching_summaries(cwd: str, _hash: str):
    return set(find_files(cwd, [_hash.replace("/", "_")], ["summary.dat"]))


def parse_logs_for_build_passing(matching_logs):
    build_passing_results = []
    for idx, _file in enumerate(matching_logs):
        build_passing_results.append(
            dict(**normalize(_file), **{"build_passed": is_build_passing(_file)})
        )
        if idx % 10 == 0 and idx > 0:
            logging.debug("%d finished", idx)
        if idx >= len(matching_logs) - 1:
            logging.debug("%d finished", idx + 1)
    return build_passing_results


def compile_test_results(
    matching_summaries, build_passing_results, branch_name, compressor: Compressor
):
    test_results = []
    for idx, _file in enumerate(matching_summaries):

        result = fetch_test_results(_file, compressor)
        pass_fail = fetch_build_result(result, build_passing_results)

        test_results.append(
            {**result, "branch": branch_name, "build_passed": pass_fail}
        )
        if idx % 10 == 0 and idx > 0:
            logging.debug("%d finished", idx)
        if idx >= len(matching_summaries) - 1:
            logging.debug("%d finished", idx + 1)
    return test_results


def generate_permutations(list1, list2) -> Generator[Tuple, None, None]:
    """retuns list of tuples containing each permutation of the two lists"""
    return (each_permutation for each_permutation in itertools.product(list1, list2))


def generate_summary_file_contents(_hash, gateway):
    return [item._asdict() for item in gateway.fetch_rows_by_hash(_hash)]


def generate_link(**kwds):
    """generates a link to github to jump to the _hash passed in"""
    return f"[artifacts](https://github.com/esmf-org/esmf-test-artifacts/tree/{kwds['host'].replace('/', '_')}/{kwds['branch'].replace('/', '_')}/{kwds['host'].replace('/', '_')}/{kwds['compiler_type']}/{kwds['compiler_version']}/{kwds['o_g']}/{kwds['mpi_type']}/{kwds['mpi_version'].lower()})"


def strip_branch_prefix(value):
    """removes 'origin' and '/' the the branch"""
    return value.replace("origin", "").replace("/", "_")


def fetch_summary_file_contents(_hash, gateway):
    """fetches the contents to create a summary file based on _hash"""
    results = []
    for item in gateway.fetch_rows_by_hash(_hash):
        row = item._asdict()
        row["hash"] = generate_link(**item._asdict())
        row["build_passed"] = "Pass" if row["build_passed"] == 1 else "Fail"
        results.append(dict(**row))
    return results


def get_cwd(repopath, branch_name):
    CWD = os.path.abspath(os.path.join(repopath, strip_branch_prefix(branch_name)))
    if not os.path.exists(CWD):
        logging.debug("creating directory %s", CWD)
        os.mkdir(CWD)
    return CWD


def get_compressor(tar_path, branch_name, machine_name, _hash) -> Compressor:
    if not os.path.exists(tar_path):
        os.makedirs(tar_path)
    return Compressor(
        os.path.join(
            tar_path,
            f"./{branch_name.replace('/', '_')}-{machine_name}-{_hash}_error_artifacts.tar.gz",
        )
    )


def generate_summaries(
    machine_name, branch_name, git, qty, CWD, repopath, gateway, ROOT_CWD
):
    for _hash in get_recent_branch_hashes(machine_name, branch_name, qty, git):

        logging.debug("last branch hash is %s", _hash)

        logging.debug("fetching matching logs to determine build pass/fail")
        matching_logs = get_matching_logs(CWD, _hash)

        logging.debug("fetching matching summary files to extract test results")
        matching_summaries = get_matching_summaries(CWD, _hash)

        logging.debug("reading %s logs", len(matching_logs))
        build_passing_results = parse_logs_for_build_passing(matching_logs)
        logging.debug("finished reading logs")

        logging.debug("reading %d summaries", len(matching_summaries))
        tar_path = os.path.join(ROOT_CWD, "error_artifacts")
        compressor = get_compressor(tar_path, branch_name, machine_name, _hash)
        test_results = compile_test_results(
            matching_summaries, build_passing_results, branch_name, compressor
        )
        compressor.close()
        logging.debug("finished reading summaries")

        git.git_checkout(branch_name="summary", force=True)
        if len(test_results) > 0:
            if not os.path.exists(
                os.path.join(repopath, branch_name.replace("/", "_"))
            ):
                os.mkdir(os.path.join(repopath, branch_name.replace("/", "_")))
            output_file_path = os.path.abspath(
                os.path.join(
                    repopath,
                    branch_name.replace("/", "_"),
                    f"{_hash.replace('/', '_')}.md",
                )
            )
            write_archive(test_results, _hash, gateway)
            write_file(fetch_summary_file_contents(_hash, gateway), output_file_path)

            logging.debug("adding all modified files in summary")
            git.git_add(output_file_path)

            logging.debug("committing to %s", "summary")
            git.git_commit(generate_commit_message(branch_name, _hash))

        logging.debug("pushing to summary")
        git.git_push("origin", "summary")
        logging.info(
            "finished summary for B:%s M: %s [%s]", branch_name, machine_name, _hash
        )
=======
BranchSummaryGateway = collections.namedtuple(
    "BranchSummaryGateway", ["git", "archive", "compass"]
)
>>>>>>> 3f3b4eb6


def signal_handler(_, __):
    print("Exiting.")
    sys.exit(0)


def main():

    """main point of execution"""
    signal.signal(signal.SIGINT, signal_handler)

    starttime = timeit.default_timer()
    args = _view.ViewCLI().get_args()
    handle_logging(args)
    logging.info("starting...")
    logging.debug("Args are : %s", args)

    compass = _compass.Compass.from_path(
        root=pathlib.Path(__file__),
        repopath=pathlib.Path(os.path.abspath(args.repo_path)),
    )
    archive = _gateway.Archive(compass.archive_path)
    git = _git.Git(str(compass.repopath))

    processor = _job.JobProcessor(
        MACHINE_NAME_LIST,
        args.branches,
        args.number,
        BranchSummaryGateway(git, archive, compass),
    )
    logging.info(
        "itterating over %s branches in %s machines over %s most recent branches",
        len(args.branches),
        len(MACHINE_NAME_LIST),
        args.number,
    )
    processor.run_jobs()

    logging.info("finished in %s", (timeit.default_timer() - starttime) / 60)


if __name__ == "__main__":
    main()<|MERGE_RESOLUTION|>--- conflicted
+++ resolved
@@ -72,154 +72,9 @@
     logging.getLogger("").addHandler(console)
 
 
-<<<<<<< HEAD
-def get_matching_logs(cwd: str, _hash: str):
-    return set(find_files(cwd, [_hash.replace("/", "_")], ["build.log"]))
-
-
-def get_matching_summaries(cwd: str, _hash: str):
-    return set(find_files(cwd, [_hash.replace("/", "_")], ["summary.dat"]))
-
-
-def parse_logs_for_build_passing(matching_logs):
-    build_passing_results = []
-    for idx, _file in enumerate(matching_logs):
-        build_passing_results.append(
-            dict(**normalize(_file), **{"build_passed": is_build_passing(_file)})
-        )
-        if idx % 10 == 0 and idx > 0:
-            logging.debug("%d finished", idx)
-        if idx >= len(matching_logs) - 1:
-            logging.debug("%d finished", idx + 1)
-    return build_passing_results
-
-
-def compile_test_results(
-    matching_summaries, build_passing_results, branch_name, compressor: Compressor
-):
-    test_results = []
-    for idx, _file in enumerate(matching_summaries):
-
-        result = fetch_test_results(_file, compressor)
-        pass_fail = fetch_build_result(result, build_passing_results)
-
-        test_results.append(
-            {**result, "branch": branch_name, "build_passed": pass_fail}
-        )
-        if idx % 10 == 0 and idx > 0:
-            logging.debug("%d finished", idx)
-        if idx >= len(matching_summaries) - 1:
-            logging.debug("%d finished", idx + 1)
-    return test_results
-
-
-def generate_permutations(list1, list2) -> Generator[Tuple, None, None]:
-    """retuns list of tuples containing each permutation of the two lists"""
-    return (each_permutation for each_permutation in itertools.product(list1, list2))
-
-
-def generate_summary_file_contents(_hash, gateway):
-    return [item._asdict() for item in gateway.fetch_rows_by_hash(_hash)]
-
-
-def generate_link(**kwds):
-    """generates a link to github to jump to the _hash passed in"""
-    return f"[artifacts](https://github.com/esmf-org/esmf-test-artifacts/tree/{kwds['host'].replace('/', '_')}/{kwds['branch'].replace('/', '_')}/{kwds['host'].replace('/', '_')}/{kwds['compiler_type']}/{kwds['compiler_version']}/{kwds['o_g']}/{kwds['mpi_type']}/{kwds['mpi_version'].lower()})"
-
-
-def strip_branch_prefix(value):
-    """removes 'origin' and '/' the the branch"""
-    return value.replace("origin", "").replace("/", "_")
-
-
-def fetch_summary_file_contents(_hash, gateway):
-    """fetches the contents to create a summary file based on _hash"""
-    results = []
-    for item in gateway.fetch_rows_by_hash(_hash):
-        row = item._asdict()
-        row["hash"] = generate_link(**item._asdict())
-        row["build_passed"] = "Pass" if row["build_passed"] == 1 else "Fail"
-        results.append(dict(**row))
-    return results
-
-
-def get_cwd(repopath, branch_name):
-    CWD = os.path.abspath(os.path.join(repopath, strip_branch_prefix(branch_name)))
-    if not os.path.exists(CWD):
-        logging.debug("creating directory %s", CWD)
-        os.mkdir(CWD)
-    return CWD
-
-
-def get_compressor(tar_path, branch_name, machine_name, _hash) -> Compressor:
-    if not os.path.exists(tar_path):
-        os.makedirs(tar_path)
-    return Compressor(
-        os.path.join(
-            tar_path,
-            f"./{branch_name.replace('/', '_')}-{machine_name}-{_hash}_error_artifacts.tar.gz",
-        )
-    )
-
-
-def generate_summaries(
-    machine_name, branch_name, git, qty, CWD, repopath, gateway, ROOT_CWD
-):
-    for _hash in get_recent_branch_hashes(machine_name, branch_name, qty, git):
-
-        logging.debug("last branch hash is %s", _hash)
-
-        logging.debug("fetching matching logs to determine build pass/fail")
-        matching_logs = get_matching_logs(CWD, _hash)
-
-        logging.debug("fetching matching summary files to extract test results")
-        matching_summaries = get_matching_summaries(CWD, _hash)
-
-        logging.debug("reading %s logs", len(matching_logs))
-        build_passing_results = parse_logs_for_build_passing(matching_logs)
-        logging.debug("finished reading logs")
-
-        logging.debug("reading %d summaries", len(matching_summaries))
-        tar_path = os.path.join(ROOT_CWD, "error_artifacts")
-        compressor = get_compressor(tar_path, branch_name, machine_name, _hash)
-        test_results = compile_test_results(
-            matching_summaries, build_passing_results, branch_name, compressor
-        )
-        compressor.close()
-        logging.debug("finished reading summaries")
-
-        git.git_checkout(branch_name="summary", force=True)
-        if len(test_results) > 0:
-            if not os.path.exists(
-                os.path.join(repopath, branch_name.replace("/", "_"))
-            ):
-                os.mkdir(os.path.join(repopath, branch_name.replace("/", "_")))
-            output_file_path = os.path.abspath(
-                os.path.join(
-                    repopath,
-                    branch_name.replace("/", "_"),
-                    f"{_hash.replace('/', '_')}.md",
-                )
-            )
-            write_archive(test_results, _hash, gateway)
-            write_file(fetch_summary_file_contents(_hash, gateway), output_file_path)
-
-            logging.debug("adding all modified files in summary")
-            git.git_add(output_file_path)
-
-            logging.debug("committing to %s", "summary")
-            git.git_commit(generate_commit_message(branch_name, _hash))
-
-        logging.debug("pushing to summary")
-        git.git_push("origin", "summary")
-        logging.info(
-            "finished summary for B:%s M: %s [%s]", branch_name, machine_name, _hash
-        )
-=======
 BranchSummaryGateway = collections.namedtuple(
     "BranchSummaryGateway", ["git", "archive", "compass"]
 )
->>>>>>> 3f3b4eb6
 
 
 def signal_handler(_, __):
